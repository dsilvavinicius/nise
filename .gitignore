--- conflicted
+++ resolved
@@ -133,14 +133,9 @@
 .DS_Store
 .vscode
 
-<<<<<<< HEAD
 temp_reconstructions/
 shapeNets/
 discrete_smoothing/
 ni/
 results/
-logs/
-=======
-ni/
-results/
->>>>>>> 165e8542
+logs/