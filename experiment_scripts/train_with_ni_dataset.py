--- conflicted
+++ resolved
@@ -14,18 +14,10 @@
 import torch
 from torch.utils.data import Dataset
 from torch.utils.tensorboard import SummaryWriter
-<<<<<<< HEAD
 from i4d.diff_operators import gradient
 from i4d.loss import LossMeanCurvature
 from i4d.model import SIREN
 from i4d.util import create_output_paths, from_pth, reconstruct_at_times
-=======
-from diff_operators import gradient
-from loss import LossMeanCurvature
-# from meshing import create_mesh
-from model import SIREN
-from util import create_output_paths, from_pth, reconstruct_at_times, reconstruct_with_curvatures
->>>>>>> 7202b899
 
 
 def sample_on_surface(vertices: torch.Tensor, n_points: int, device: str):
@@ -381,20 +373,20 @@
     # MESH = "max"
     #MESH = "witch"
     MESH = "armadillo"
-    
+
     # NI = "shapeNets/falcon_smooth_2x128_w0-20.pth"
     #NI = "shapeNets/witch_2x128_w0-30.pth"
-    
+
     # NI = "shapeNets/bob_1x64_w0-16.pth"
             # NI = "shapeNets/spot_1x64_w0-16.pth"
-    
+
     # NI = "shapeNets/neptune.pth"
     # NI = "shapeNets/max.pth"
     #NI = "shapeNets/armadillo_2x256_w-60.pth"
     NI = "shapeNets/armadillo-2x128_w0-30.pth"
-    
+
     # NI = f"ni/{MESH}"
-    
+
     # W0 = 20 #falcon_smooth
     #W0 = 30 #witch
     # W0 = 16 #bob, bob
@@ -405,8 +397,8 @@
     device = torch.device("cuda:0" if torch.cuda.is_available() else "cpu")
     EPOCHS = 10000
     # BATCHSIZE = 20000 #falcon_smooth, bob
-    # BATCHSIZE = 10000 #spot 
-    # BATCHSIZE = 60000 #neptune 
+    # BATCHSIZE = 10000 #spot
+    # BATCHSIZE = 60000 #neptune
     BATCHSIZE = 20000 #max
     dataset = STPointCloudNI(
         # [(f"data/{MESH}.ply", NI, 0, W0)],
@@ -445,7 +437,7 @@
     model.zero_grad(set_to_none=True)
     model.reset_weights()
     model.from_pretrained_initial_condition(torch.load(NI))
-    
+
     # dataset.time_sampler = torch.distributions.uniform.Uniform(-0.5, 1.0)#max
     # dataset.time_sampler = torch.distributions.uniform.Uniform(-0.1, 1.0)#falcon_smooth
     # dataset.time_sampler = torch.distributions.uniform.Uniform(-1.0, 1.0)#armadillo_smooth
@@ -468,7 +460,7 @@
     # lossmeancurv = LossMeanCurvature(scale=2e-3)#max
     # lossmeancurv = LossMeanCurvature(scale=1e-3)#falcon_smooth
     lossmeancurv = LossMeanCurvature(scale=1e-3)#falcon_smooth
-    
+
     # shapeNet = from_pth(NI, device=device, w0=60).to(device)
 
     # lossmeancurv = LossMeanCurvature(scale=1e-2)#bob
