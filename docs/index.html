<!DOCTYPE html>
<meta charset="utf-8">

<html>

<link href='https://fonts.googleapis.com/css?family=Titillium+Web:400,600,400italic,600italic,300,300italic' rel='stylesheet' type='text/css'>
<head>
	<title>Neural Implicit Surfaces in Higher Dimension</title>
	<meta property="og:description" content="Neural Implicit Surfaces in Higher Dimension"/>
	<meta property="og:image" itemprop="image" content="https://dsilvavinicius.github.io/neural_implicit_surfaces_in_higher_dimension/assets/representative.jpg">
	<link href="https://fonts.googleapis.com/css2?family=Material+Icons" rel="stylesheet">
	<link rel='stylesheet' type='text/css' href='styles.css'/>

	<meta name="twitter:card" content="summary_large_image">
	<meta name="twitter:creator" content="@dsilvavinicius">
	<meta name="twitter:title" content="Neural Implicit Surfaces in Higher Dimension">
	<meta name="twitter:description" content="A new paper which uses differential equations to introduce a time dimension for Neural Implicits, allowing animation.">
	<meta name="twitter:image" content="https://dsilvavinicius.github.io/neural_implicit_surfaces_in_higher_dimension/assets/representative.jpg">
</head>

<script src="https://cdn.mathjax.org/mathjax/latest/MathJax.js?config=TeX-AMS-MML_HTMLorMML" type="text/javascript"></script>

<body>
<div class="container">
	<div class="paper-title">
		<h1>Neural Implicit Surface Evolution</h1>
	</div>

	<div id="authors">
        <div class="author-row">
            <div class="col-3 text-center"><a href="https://sites.google.com/site/tiagonovellodebrito">Tiago Novello</a><sup>1</sup></div>
			<div class="col-3 text-center"><a href="https://dsilvavinicius.github.io">Vinícius da Silva</a><sup>2</sup></div>
			<div class="col-3 text-center"><a href="http://www.inf.puc-rio.br/~lopes">Hélio Lopes</a><sup>2</sup></div>
		</div>
		<div class="author-row">
			<div class="col-3 text-center"><a href="https://schardong.github.io">Guilherme Schardong</a><sup>3</sup></div>
			<div class="col-3 text-center"><a href="https://www.lschirmer.com/">Luiz Schirmer</a><sup>4</sup></div>
			<div class="col-3 text-center"><a href="https://lvelho.impa.br">Luiz Velho</a><sup>1</sup></div>
		</div>

        <div class="affil-row">
			<div class="col-4 text-center"><sup>1</sup>IMPA</div>
            <div class="col-4 text-center"><sup>2</sup>PUC-Rio</div>
            <div class="col-4 text-center"><sup>3</sup>University of Coimbra</div>
			<div class="col-4 text-center"><sup>4</sup>Unisinos</div>
        </div>

		<div style="clear: both">
			<div class="paper-btn-parent">
				<a class="paper-btn" href="https://visgraf.impa.br/papers/i4d-iccv2023-reb.pdf">
					<span class="material-icons"> description </span>
					Paper, supplementary, rebuttal
				</a>
				<a class="paper-btn" href="https://youtu.be/8NqwLkhaRBU">
					<span class="material-icons"> videocam </span>
					Video
				</a>
				<a class="paper-btn" href="https://dsilvavinicius.github.io/nise">
					<span class="material-icons"> code </span>
					Code (Soon)
				</a>
			</div>
		</div>
	</div>

	<section id="teaser-videos">
		<!--
		<figure style="width: 33%; float: left">
			<p class="caption_bold">
				Coarse
			</p>
		</figure>

		<figure style="width: 33%; float: left">
			<p class="caption_bold">
				Neural Implicit Normal Mapping
			</p>
		</figure>

		<figure style="width: 33%; float: left">
			<p class="caption_bold">
				Baseline
			</p>
		</figure>
		-->

		<figure style="width: 100%; float: left">
			<video class="centered" width="100%" autoplay muted loop playsinline>
				<source src="assets/teaser_720.mp4" type="video/mp4">
				Your browser does not support the video tag.
			</video>
		</figure>

		<figure style="width: 100%; float: left">
			<p class="caption_justify">
				Neural implicit surface evolutions using our framework: interpolation between implicit surfaces, 
				evolution driven by vector fields, and mean curvature equation.
			</p>
		</figure>
	</section>

	<section id="news">
		<h2>News</h2>
		<hr>
		<div class="row">
			<div><span class="material-icons"> description </span> [Jul 14th 2023] Paper accepted to #ICCV23.
			<blockquote class="twitter-tweet" data-theme="dark"><p lang="en" dir="ltr">📢New ICCV Paper: Neural Surface Evolution!📢<br>Do you want to evolve your implicit surface using the Level Set equation without any supervision at the boundary conditions or using discretized methods such as FEM? Follow the 🧵 (rendering powered by <a href="https://twitter.com/nvidiaomniverse?ref_src=twsrc%5Etfw">@nvidiaomniverse</a>). <a href="https://t.co/sofIf7pqpI">pic.twitter.com/sofIf7pqpI</a></p>&mdash; Vinícius da Silva (@dsilvavinicius) <a href="https://twitter.com/dsilvavinicius/status/1679991981718609925?ref_src=twsrc%5Etfw">July 14, 2023</a></blockquote> <script async src="https://platform.twitter.com/widgets.js" charset="utf-8"></script></div>
			<div><span class="material-icons"> description </span> [Jul 20th 2023] Page online.</div>
		</div>
	</section>

	<section id="abstract"/>
		<h2>Abstract</h2>
		<hr>
		<p>
			This work investigates the use of smooth neural networks for modeling dynamic variations of implicit surfaces under the <b>level set equation (LSE)</b>. For this, it extends the representation of neural implicit surfaces to the space-time \(R^3\!\!\times\! R\), which opens up mechanisms for <b>continuous</b> geometric transformations. Examples include evolving an initial surface towards general vector fields, smoothing and sharpening using the mean curvature equation, and interpolations of initial conditions.

			The network training considers two constraints. A <i>data</i> term is responsible for fitting the initial condition to the corresponding time instant, usually \(R^3\!\! \times\! \{0\}\). Then, a <i>LSE</i> term forces the network to approximate the underlying geometric evolution given by the LSE, <b>without any supervision</b>.
			The network can also be <b>initialized based on previously trained initial conditions</b> resulting in faster convergence when compared with the standard approach.
		</p>
	</section>

	<section id="overview"/>
		<h2>Overview</h2>
		<hr>
		<p>	
		Let \(g:R^3\rightarrow R\) be a <i>neural implicit function</i> having a surface \(S\) as its zero-level set.
		Specifically, \(g\) is a sinusoidal neural network approximating the signed distance function of \(S\).
		<br>
		<br>
		This work investigates the extension of the domain of neural implicit functions to the <i>space-time</i> \(R^3\times R\), 
		encoding the evolution of the function \(g\) as a higher-dimensional function \(f:R^3\times R \to R\).
		The resulting animation is governed by the <i>level set equation</i> (LSE) 
		\(\frac{\partial f}{\partial t}=v|{\nabla f}|\), 
		which encodes the propagation of the level sets \(S_t\) of \(f(\cdot, t)\) towards their normals with speed \(v\). 
		The choice of the function \(v\) depends on the underlying geometric model.

		<br>
		<br>

		We propose representing this implicit evolution by a (coord-based) neural network \(f_\theta:R^3\times R\to R\).
		We define the following loss functional to train \(f_\theta\) to approximate a solution to the LSE problem:
		<br>
<<<<<<< HEAD
		\(L(\theta)\!=\!\!\!\!\!
		\int\limits_{R^3\times {0}}\!\!\!\left(f_\theta\!-\!g\right)^2 dx+\!\!\!\!\!\!\!
		\int\limits_{R^3\times (a,b)}\!\!\!\!\!\!\big(\frac{\partial f_\theta}{\partial t}\!-\!v|{\nabla f_\theta}|\big)^2 dx dt\).
=======
		<p font-size="12px">
		\(L(\theta)\!=\!\!\!\!\!
		\int\limits_{R^3\times {0}}\!\!\!\left(f_\theta\!-\!g\right)^2 dx+\!\!\!\!\!\!\!
		\int\limits_{R^3\times (a,b)}\!\!\!\!\!\!\big(\frac{\partial f_\theta}{\partial t}\!-\!v|{\nabla f_\theta}|\big)^2 dx dt\).
		</p>
>>>>>>> 53451db8

		<br>
		<br>
		We present three examples of neural implicit evolution using the LSE. For this, we simple define the function \(v\) for each example.
		<br>
		<ul>
			<li>
			First, we consider moving the surface \(S\) towards a vector field \(V:R^3\to R^3\), 
			in this case, \(v=\langle V,N\rangle\), where \(N\) is the normal field.
			</li>
			<li>
			Second, we move \(S\) by the mean curvature equation which is expressed as a LSE with \(v=div (N)\).
			</li>
			<li>
			Finally, we deform \(g\) into a second function \(h\) using a LSE with \(v=-(h-f)\). 
			</li>
		</ul>
		</p>
	</section>

	<section id="results">
		<h2>Results</h2>
		<hr>

		<div>
			<div class="col-2 text-center">
				<h3>Vector Field: Bob</h3>
				<hr>

				<figure>
					<video class="centered" width="100%" autoplay muted loop playsinline>
						<source src="assets/bob_vector_720.mp4" type="video/mp4">
						Your browser does not support the video tag.
					</video>
				</figure>
			</div>

			<div class="col-2 text-center">
				<h3>Vector Field: Spot</h3>
				<hr>

				<figure>
					<video class="centered" width="100%" autoplay muted loop playsinline>
						<source src="assets/spot_vector_720.mp4" type="video/mp4">
						Your browser does not support the video tag.
					</video>
				</figure>
			</div>
		</div>

		<div>
			<div class="col-2 text-center">
				<h3>Smoothing: Bunny</h3>
				<hr>

				<figure>
					<video class="centered" width="100%" autoplay muted loop playsinline>
						<source src="assets/bunny_curvature_720.mp4" type="video/mp4">
						Your browser does not support the video tag.
					</video>
				</figure>
			</div>

			<div class="col-2 text-center">
				<h3>Smoothing: Dumbbell</h3>
				<hr>

				<figure>
					<video class="centered" width="100%" autoplay muted loop playsinline>
						<source src="assets/dumbbell_720.mp4" type="video/mp4">
						Your browser does not support the video tag.
					</video>
				</figure>
			</div>
		</div>

		<div>
			<div class="col-2 text-center">
				<h3>Interpolation: Torus -> Bob</h3>
				<hr>

				<figure>
					<video class="centered" width="100%" autoplay muted loop playsinline>
						<source src="assets/bob_torus_720.mp4" type="video/mp4">
						Your browser does not support the video tag.
					</video>
				</figure>
			</div>

			<div class="col-2 text-center">
				<h3>Interpolation: Spot -> Bob</h3>
				<hr>

				<figure>
					<video class="centered" width="100%" autoplay muted loop playsinline>
						<source src="assets/spot_bob_720.mp4" type="video/mp4">
						Your browser does not support the video tag.
					</video>
				</figure>
			</div>
		</div>

		<div>
			<div class="col-2 text-center">
				<h3>Interpolation: Spot -> Bob</h3>
				<hr>

				<figure>
					<video class="centered" width="100%" autoplay muted loop playsinline>
						<source src="assets/spot_torus_up_720.mp4" type="video/mp4">
						Your browser does not support the video tag.
					</video>
				</figure>
			</div>

			<div class="col-2 text-center">
				<h3>Interpolation: Falcon -> Witch</h3>
				<hr>

				<figure>
					<video class="centered" width="100%" autoplay muted loop playsinline>
						<source src="assets/falcon_witch_720.mp4" type="video/mp4">
						Your browser does not support the video tag.
					</video>
				</figure>
			</div>
		</div>
	</section>

	<section id="paper">
		<h2>Paper</h2>
		<hr>
		<div class="flex-row">
			<div style="box-sizing: border-box; padding: 16px; margin: auto;">
				<a href="https://visgraf.impa.br/papers/i4d-iccv2023-reb.pdf"><img class="screenshot" src="assets/paper-thumbnail.png"></a>
			</div>
			<div style="width: 60%">
				<p><b>Neural Implicit Surfaces Evolution</b></p>
				<p>Tiago Novello, Vinícius da Silva, Guilherme Schardong, Luiz Schirmer, Hélio Lopes and Luiz Velho</p>

				<div><span class="material-icons"> description </span><a href="https://visgraf.impa.br/papers/i4d-iccv2023-reb.pdf"> Paper preprint (PDF)</a></div>
				<!--<div><span class="material-icons"> description </span><a href="https://arxiv.org/abs/2201.09636"> arXiv version</a></div>-->
				<div><span class="material-icons"> insert_comment </span><a href="assets/novello2023neural.bib"> BibTeX</a></div>
				<div><span class="material-icons"> videocam </span><a href="https://youtu.be/8NqwLkhaRBU"> Video</a></div>

				<p>Please send feedback and questions to <a href="https://sites.google.com/site/tiagonovellodebrito">Tiago Novello</a>.</p>
			</div>
		</div>
	</section>

	<section id="bibtex">
		<h2>Citation</h2>
		<hr>
		<pre style="background-color:#121212;"><code>@article{novello2022neural,
	title = {Neural Implicit Surfaces Evolution},
	author = {Novello, Tiago and da Silva, Vin\'icius and Schardong, Guilherme and Schirmer,
		Luiz and Lopes, H\'elio and Velho, Luiz},
	booktitle={Proceedings of the IEEE/CVF international conference on computer vision},
	year = {2023}
}

</code></pre>
	</section>

	<section id="acknowledgements">
		<h2>Acknowledgements</h2>
		<hr>
		<div class="row">
			<p>
			We would like to thank
			<a href="https://tovacinni.github.io">Towaki Takikawa</a>,
            <a href="https://joeylitalien.github.io">Joey Litalien</a>,
            <a href="https://kangxue.org/">Kangxue Yin</a>,
            <a href="https://scholar.google.de/citations?user=rFd-DiAAAAAJ">Karsten Kreis</a>,
            <a href="https://research.nvidia.com/person/charles-loop">Charles Loop</a>,
            <a href="http://www.cim.mcgill.ca/~derek/">Derek Nowrouzezahrai</a>,
            <a href="https://www.cs.toronto.edu/~jacobson/">Alec Jacobson</a>,
            <a href="https://casual-effects.com/">Morgan McGuire</a> and
            <a href="https://www.cs.toronto.edu/~fidler/">Sanja Fidler</a>
			for licensing the code of the paper <a href="https://nv-tlabs.github.io/nglod/">Neural Geometric Level of Detail:
				Real-time Rendering with Implicit 3D Surfaces</a> and project page under the <a href=https://opensource.org/licenses/MIT>MIT License</a>. This website is based on that page.
			<br/>
			<br/>
			<em>We also thank the <a href="https://graphics.stanford.edu">Stanford Computer Graphics Laboratory</a> for the Bunny, Dragon, Armadillo, and Happy Buddha, acquired through the <a href="http://graphics.stanford.edu/data/3Dscanrep/">Stanford 3D scan repository</a>.
			</p>
		</div>
	</section>
</div>
</body>

</html><|MERGE_RESOLUTION|>--- conflicted
+++ resolved
@@ -141,17 +141,11 @@
 		We propose representing this implicit evolution by a (coord-based) neural network \(f_\theta:R^3\times R\to R\).
 		We define the following loss functional to train \(f_\theta\) to approximate a solution to the LSE problem:
 		<br>
-<<<<<<< HEAD
-		\(L(\theta)\!=\!\!\!\!\!
-		\int\limits_{R^3\times {0}}\!\!\!\left(f_\theta\!-\!g\right)^2 dx+\!\!\!\!\!\!\!
-		\int\limits_{R^3\times (a,b)}\!\!\!\!\!\!\big(\frac{\partial f_\theta}{\partial t}\!-\!v|{\nabla f_\theta}|\big)^2 dx dt\).
-=======
 		<p font-size="12px">
 		\(L(\theta)\!=\!\!\!\!\!
 		\int\limits_{R^3\times {0}}\!\!\!\left(f_\theta\!-\!g\right)^2 dx+\!\!\!\!\!\!\!
 		\int\limits_{R^3\times (a,b)}\!\!\!\!\!\!\big(\frac{\partial f_\theta}{\partial t}\!-\!v|{\nabla f_\theta}|\big)^2 dx dt\).
 		</p>
->>>>>>> 53451db8
 
 		<br>
 		<br>
