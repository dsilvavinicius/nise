<!DOCTYPE html>
<meta charset="utf-8">

<html>

<link href='https://fonts.googleapis.com/css?family=Titillium+Web:400,600,400italic,600italic,300,300italic' rel='stylesheet' type='text/css'>
<head>
<<<<<<< HEAD
    <title>Neural Implicit Surfaces in Higher Dimension</title>
    <meta property="og:description" content="Neural Implicit Surfaces in Higher Dimension"/>
    <meta property="og:image" itemprop="image" content="https://dsilvavinicius.github.io/neural_implicit_surfaces_in_higher_dimension/assets/representative.jpg">
    <link href="https://fonts.googleapis.com/css2?family=Material+Icons" rel="stylesheet">
    <link rel='stylesheet' type='text/css' href='styles.css'/>

    <meta name="twitter:card" content="summary_large_image">
    <meta name="twitter:creator" content="@dsilvavinicius">
    <meta name="twitter:title" content="Neural Implicit Surface Evolution">
    <meta name="twitter:description" content="A new paper which uses differential equations to introduce a time dimension for Neural Implicits, allowing animation.">
    <meta name="twitter:image" content="https://dsilvavinicius.github.io/nise/assets/representative.jpg">
=======
	<title>Neural Implicit Surface Evolution</title>
	<meta property="og:description" content="Neural Implicit Surface Evolution"/>
	<meta property="og:image" itemprop="image" content="https://dsilvavinicius.github.io/nise/assets/representative.jpg">
	<link href="https://fonts.googleapis.com/css2?family=Material+Icons" rel="stylesheet">
	<link rel='stylesheet' type='text/css' href='styles.css'/>

	<meta name="twitter:card" content="summary_large_image">
	<meta name="twitter:creator" content="@dsilvavinicius">
	<meta name="twitter:title" content="Neural Implicit Surface Evolution">
	<meta name="twitter:description" content="A new paper which uses differential equations to introduce a time dimension for Neural Implicits, allowing animation.">
	<meta name="twitter:image" content="https://dsilvavinicius.github.io/nise/assets/representative.jpg">
>>>>>>> 27d67fb0
</head>

<script src="https://cdn.mathjax.org/mathjax/latest/MathJax.js?config=TeX-AMS-MML_HTMLorMML" type="text/javascript"></script>

<body>
<div class="container">
    <div class="paper-title">
        <h1>Neural Implicit Surface Evolution</h1>
    </div>

    <div id="authors">
        <div class="author-row">
            <div class="col-3 text-center"><a href="https://sites.google.com/site/tiagonovellodebrito">Tiago Novello</a><sup>1</sup></div>
            <div class="col-3 text-center"><a href="https://dsilvavinicius.github.io">Vinícius da Silva</a><sup>2</sup></div>
            <div class="col-3 text-center"><a href="http://www.inf.puc-rio.br/~lopes">Hélio Lopes</a><sup>2</sup></div>
        </div>
        <div class="author-row">
            <div class="col-3 text-center"><a href="https://schardong.github.io">Guilherme Schardong</a><sup>3</sup></div>
            <div class="col-3 text-center"><a href="https://www.lschirmer.com/">Luiz Schirmer</a><sup>4</sup></div>
            <div class="col-3 text-center"><a href="https://lvelho.impa.br">Luiz Velho</a><sup>1</sup></div>
        </div>

        <div class="affil-row">
            <div class="col-4 text-center"><sup>1</sup>IMPA</div>
            <div class="col-4 text-center"><sup>2</sup>PUC-Rio</div>
            <div class="col-4 text-center"><sup>3</sup>University of Coimbra</div>
            <div class="col-4 text-center"><sup>4</sup>Unisinos</div>
        </div>

        <div style="clear: both">
            <div class="paper-btn-parent">
                <a class="paper-btn" href="https://visgraf.impa.br/papers/i4d-iccv2023-reb.pdf">
                    <span class="material-icons"> description </span>
                    Paper, supplementary, rebuttal
                </a>
                <a class="paper-btn" href="https://youtu.be/8NqwLkhaRBU">
                    <span class="material-icons"> videocam </span>
                    Video
                </a>
                <a class="paper-btn" href="https://dsilvavinicius.github.io/nise">
                    <span class="material-icons"> code </span>
                    Code (Soon)
                </a>
            </div>
        </div>
    </div>

    <section id="teaser-videos">
        <!--
        <figure style="width: 33%; float: left">
            <p class="caption_bold">
                Coarse
            </p>
        </figure>

        <figure style="width: 33%; float: left">
            <p class="caption_bold">
                Neural Implicit Normal Mapping
            </p>
        </figure>

        <figure style="width: 33%; float: left">
            <p class="caption_bold">
                Baseline
            </p>
        </figure>
        -->

        <figure style="width: 100%; float: left">
            <video class="centered" width="100%" autoplay muted loop playsinline>
                <source src="assets/teaser_720.mp4" type="video/mp4">
                Your browser does not support the video tag.
            </video>
        </figure>

        <figure style="width: 100%; float: left">
            <p class="caption_justify">
                Neural implicit surface evolutions using our method: interpolation between implicit surfaces,
                deformation driven by vector fields, and smoothing using the mean curvature equation.
            </p>
        </figure>
    </section>

    <section id="news">
        <h2>News</h2>
        <hr>
        <div class="row">
            <div><span class="material-icons"> description </span> [Jul 14th 2023] Paper accepted to #ICCV23.
            <blockquote class="twitter-tweet" data-theme="dark"><p lang="en" dir="ltr">📢New ICCV Paper: Neural Surface Evolution!📢<br>Do you want to evolve your implicit surface using the Level Set equation without any supervision at the boundary conditions or using discretized methods such as FEM? Follow the 🧵 (rendering powered by <a href="https://twitter.com/nvidiaomniverse?ref_src=twsrc%5Etfw">@nvidiaomniverse</a>). <a href="https://t.co/sofIf7pqpI">pic.twitter.com/sofIf7pqpI</a></p>&mdash; Vinícius da Silva (@dsilvavinicius) <a href="https://twitter.com/dsilvavinicius/status/1679991981718609925?ref_src=twsrc%5Etfw">July 14, 2023</a></blockquote> <script async src="https://platform.twitter.com/widgets.js" charset="utf-8"></script></div>
            <div><span class="material-icons"> description </span> [Jul 20th 2023] Page online.</div>
        </div>
    </section>

    <section id="abstract"/>
        <h2>Abstract</h2>
        <hr>
        <p>
            This work investigates the use of smooth neural networks for modeling dynamic variations of implicit surfaces under the <b>level set equation (LSE)</b>. For this, it extends the representation of neural implicit surfaces to the space-time \(R^3\!\!\times\! R\), which opens up mechanisms for <b>continuous</b> geometric transformations. Examples include evolving an initial surface towards general vector fields, smoothing and sharpening using the mean curvature equation, and interpolations of initial conditions.

            The network training considers two constraints. A <i>data</i> term is responsible for fitting the initial condition to the corresponding time instant, usually \(R^3\!\! \times\! \{0\}\). Then, a <i>LSE</i> term forces the network to approximate the underlying geometric evolution given by the LSE, <b>without any supervision</b>.
            The network can also be <b>initialized based on previously trained initial conditions</b> resulting in faster convergence when compared with the standard approach.
        </p>
    </section>

    <section id="overview"/>
        <h2>Overview</h2>
        <hr>
        <p>
        Let \(g:R^3\rightarrow R\) be a <i>neural implicit function</i> (coord-based neural network)
        approximating the signed distance function of a given surface \(S\).
        <br>
        <br>
        This work investigates the extension of the domain of \(g\) to the <i>space-time</i> \(R^3\times R\),
        encoding the evolution of \(g\) as a higher-dimensional function \(f:R^3\times R \to R\).
        The resulting animation is governed by the <i>level set equation</i> (LSE)
        \(\frac{\partial f}{\partial t}=v|{\nabla f}|\),
        which encodes the propagation of the level sets \(S_t\) of \(f(\cdot, t)\) towards their normals with speed \(v\).
        The choice of the function \(v\) depends on the underlying geometric model.

        <br>
        <br>

        We propose representing this implicit evolution by a (coord-based) neural network \(f_\theta:R^3\times R\to R\)
        and define the following loss functional to train \(f_\theta\) to approximate a solution to the LSE problem:
        <br>
        <p font-size="12px">
        \(L(\theta)\!=\!\!\!\!\!
        \int\limits_{R^3\times {0}}\!\!\!\left(f_\theta\!-\!g\right)^2 dx+\!\!\!\!\!\!\!
        \int\limits_{R^3\times (a,b)}\!\!\!\!\!\!\big(\frac{\partial f_\theta}{\partial t}\!-\!v|{\nabla f_\theta}|\big)^2 dx dt\).
        </p>

        <br>
        <br>
        We present three examples of neural implicit evolution using the LSE.
        For this, we only need to define the function \(v\) for each example:
        <br>
        <ul>
            <li>
            First, we consider moving the surface \(S\) towards a vector field \(V:R^3\to R^3\),
            in this case, \(v=\langle V,N\rangle\), where \(N\) is the normal field.
            </li>
            <li>
            Second, we move \(S\) by the mean curvature equation which is expressed as a LSE with \(v=div (N)\).
            </li>
            <li>
            Finally, we deform \(g\) into a second function \(h\) using a LSE with \(v=-(h-f)\).
            </li>
        </ul>
        </p>
    </section>

    <section id="results">
        <h2>Results</h2>
        <hr>

        <div>
            <div class="col-2 text-center">
                <h3>Vector Field: Bob</h3>
                <hr>

                <figure>
                    <video class="centered" width="100%" autoplay muted loop playsinline>
                        <source src="assets/bob_vector_720.mp4" type="video/mp4">
                        Your browser does not support the video tag.
                    </video>
                </figure>
            </div>

            <div class="col-2 text-center">
                <h3>Vector Field: Spot</h3>
                <hr>

                <figure>
                    <video class="centered" width="100%" autoplay muted loop playsinline>
                        <source src="assets/spot_vector_720.mp4" type="video/mp4">
                        Your browser does not support the video tag.
                    </video>
                </figure>
            </div>
        </div>

<<<<<<< HEAD
        <div>
            <div class="col-2 text-center">
                <h3>Smoothing: Bunny</h3>
                <hr>

                <figure>
                    <video class="centered" width="100%" autoplay muted loop playsinline>
                        <source src="assets/bunny_curvature_720.mp4" type="video/mp4">
                        Your browser does not support the video tag.
                    </video>
                </figure>
            </div>

            <div class="col-2 text-center">
                <h3>Smoothing: Dumbbell</h3>
                <hr>

                <figure>
                    <video class="centered" width="100%" autoplay muted loop playsinline>
                        <source src="assets/dumbbell_720.mp4" type="video/mp4">
                        Your browser does not support the video tag.
                    </video>
                </figure>
            </div>
        </div>

        <div>
            <div class="col-2 text-center">
                <h3>Interpolation: Torus -> Bob</h3>
                <hr>

                <figure>
                    <video class="centered" width="100%" autoplay muted loop playsinline>
                        <source src="assets/bob_torus_720.mp4" type="video/mp4">
                        Your browser does not support the video tag.
                    </video>
                </figure>
            </div>

            <div class="col-2 text-center">
                <h3>Interpolation: Spot -> Bob</h3>
                <hr>

                <figure>
                    <video class="centered" width="100%" autoplay muted loop playsinline>
                        <source src="assets/spot_bob_720.mp4" type="video/mp4">
                        Your browser does not support the video tag.
                    </video>
                </figure>
            </div>
        </div>

        <div>
            <div class="col-2 text-center">
                <h3>Interpolation: Spot -> Bob</h3>
                <hr>

                <figure>
                    <video class="centered" width="100%" autoplay muted loop playsinline>
                        <source src="assets/spot_torus_up_720.mp4" type="video/mp4">
                        Your browser does not support the video tag.
                    </video>
                </figure>
            </div>

            <div class="col-2 text-center">
                <h3>Interpolation: Falcon -> Witch</h3>
                <hr>

                <figure>
                    <video class="centered" width="100%" autoplay muted loop playsinline>
                        <source src="assets/falcon_witch_720.mp4" type="video/mp4">
                        Your browser does not support the video tag.
                    </video>
                </figure>
            </div>
        </div>
    </section>

    <section id="paper">
        <h2>Paper</h2>
        <hr>
        <div class="flex-row">
            <div style="box-sizing: border-box; padding: 16px; margin: auto;">
                <a href="https://visgraf.impa.br/papers/i4d-iccv2023-reb.pdf"><img class="screenshot" src="assets/paper-thumbnail.png"></a>
            </div>
            <div style="width: 60%">
                <p><b>Neural Implicit Surfaces Evolution</b></p>
                <p>Tiago Novello, Vinícius da Silva, Guilherme Schardong, Luiz Schirmer, Hélio Lopes and Luiz Velho</p>

                <div><span class="material-icons"> description </span><a href="https://visgraf.impa.br/papers/i4d-iccv2023-reb.pdf"> Paper preprint (PDF)</a></div>
                <!--<div><span class="material-icons"> description </span><a href="https://arxiv.org/abs/2201.09636"> arXiv version</a></div>-->
                <div><span class="material-icons"> insert_comment </span><a href="assets/novello2023neural.bib"> BibTeX</a></div>
                <div><span class="material-icons"> videocam </span><a href="https://youtu.be/8NqwLkhaRBU"> Video</a></div>

                <p>Please send feedback and questions to <a href="https://sites.google.com/site/tiagonovellodebrito">Tiago Novello</a>.</p>
            </div>
        </div>
    </section>

    <section id="bibtex">
        <h2>Citation</h2>
        <hr>
        <pre style="background-color:#121212;"><code>@article{novello2022neural,
    title = {Neural Implicit Surfaces Evolution},
    author = {Novello, Tiago and da Silva, Vin\'icius and Schardong, Guilherme and Schirmer,
        Luiz and Lopes, H\'elio and Velho, Luiz},
    booktitle={Proceedings of the IEEE/CVF international conference on computer vision},
    year = {2023}
=======
		<div style="clear: both">
			<div class="paper-btn-parent">
				<a class="paper-btn" href="https://visgraf.impa.br/papers/i4d-iccv2023-reb.pdf">
					<span class="material-icons"> description </span>
					Paper and supplementary
				</a>
				<a class="paper-btn" href="https://youtu.be/8NqwLkhaRBU">
					<span class="material-icons"> videocam </span>
					Video
				</a>
				<a class="paper-btn" href="https://dsilvavinicius.github.io/nise">
					<span class="material-icons"> code </span>
					Code (Soon)
				</a>
			</div>
		</div>
	</div>

	<section id="teaser-videos">
		<!--
		<figure style="width: 33%; float: left">
			<p class="caption_bold">
				Coarse
			</p>
		</figure>

		<figure style="width: 33%; float: left">
			<p class="caption_bold">
				Neural Implicit Normal Mapping
			</p>
		</figure>

		<figure style="width: 33%; float: left">
			<p class="caption_bold">
				Baseline
			</p>
		</figure>
		-->

		<figure style="width: 100%; float: left">
			<video class="centered" width="100%" autoplay muted loop playsinline>
				<source src="assets/teaser_720.mp4" type="video/mp4">
				Your browser does not support the video tag.
			</video>
		</figure>

		<figure style="width: 100%; float: left">
			<p class="caption_justify">
				Neural implicit surface evolutions using our method: interpolation between implicit surfaces, 
				deformation driven by vector fields, and smoothing using the mean curvature equation.
			</p>
		</figure>
	</section>

	<section id="news">
		<h2>News</h2>
		<hr>
		<div class="row">
			<div><span class="material-icons"> description </span> [Jul 14th 2023] Paper accepted to #ICCV23.
			<blockquote class="twitter-tweet" data-theme="dark"><p lang="en" dir="ltr">📢New ICCV Paper: Neural Surface Evolution!📢<br>Do you want to evolve your implicit surface using the Level Set equation without any supervision at the boundary conditions or using discretized methods such as FEM? Follow the 🧵 (rendering powered by <a href="https://twitter.com/nvidiaomniverse?ref_src=twsrc%5Etfw">@nvidiaomniverse</a>). <a href="https://t.co/sofIf7pqpI">pic.twitter.com/sofIf7pqpI</a></p>&mdash; Vinícius da Silva (@dsilvavinicius) <a href="https://twitter.com/dsilvavinicius/status/1679991981718609925?ref_src=twsrc%5Etfw">July 14, 2023</a></blockquote> <script async src="https://platform.twitter.com/widgets.js" charset="utf-8"></script></div>
			<div><span class="material-icons"> description </span> [Jul 20th 2023] Page online.</div>
		</div>
	</section>

	<section id="abstract"/>
		<h2>Abstract</h2>
		<hr>
		<p>
			This work investigates the use of smooth neural networks for modeling dynamic variations of implicit surfaces under the <b>level set equation (LSE)</b>. For this, it extends the representation of neural implicit surfaces to the space-time \(R^3\!\!\times\! R\), which opens up mechanisms for <b>continuous</b> geometric transformations. Examples include evolving an initial surface towards general vector fields, smoothing and sharpening using the mean curvature equation, and interpolations of initial conditions.

			The network training considers two constraints. A <i>data</i> term is responsible for fitting the initial condition to the corresponding time instant, usually \(R^3\!\! \times\! \{0\}\). Then, a <i>LSE</i> term forces the network to approximate the underlying geometric evolution given by the LSE, <b>without any supervision</b>.
			The network can also be <b>initialized based on previously trained initial conditions</b> resulting in faster convergence when compared with the standard approach.
		</p>
	</section>

	<section id="overview"/>
		<h2>Overview</h2>
		<hr>
		<p>	
		Let \(g:R^3\rightarrow R\) be a <i>neural implicit function</i> (coord-based neural network) 
		approximating the signed distance function of a given surface \(S\).
		<br>
		<br>
		This work investigates the extension of the domain of \(g\) to the <i>space-time</i> \(R^3\times R\), 
		encoding the evolution of \(g\) as a higher-dimensional function \(f:R^3\times R \to R\).
		The resulting animation is governed by the <i>level set equation</i> (LSE) 
		\(\frac{\partial f}{\partial t}=v|{\nabla f}|\), 
		which encodes the propagation of the level sets \(S_t\) of \(f(\cdot, t)\) towards their normals with speed \(v\). 
		The choice of the function \(v\) depends on the underlying geometric model.

		<br>
		<br>

		We propose representing this implicit evolution by a (coord-based) neural network \(f_\theta:R^3\times R\to R\) 
		and define the following loss functional to train \(f_\theta\) to approximate a solution to the LSE problem:
		<br>
		<p font-size="12px">
		\(L(\theta)\!=\!\!\!\!\!
		\int\limits_{R^3\times {0}}\!\!\!\left(f_\theta\!-\!g\right)^2 dx+\!\!\!\!\!\!\!
		\int\limits_{R^3\times (a,b)}\!\!\!\!\!\!\big(\frac{\partial f_\theta}{\partial t}\!-\!v|{\nabla f_\theta}|\big)^2 dx dt\).
		</p>

		<br>
		<br>
		We present three examples of neural implicit evolution using the LSE. 
		For this, we only need to define the function \(v\) for each example:
		<br>
		<ul>
			<li>
			First, we consider moving the surface \(S\) towards a vector field \(V:R^3\to R^3\), 
			in this case, \(v=\langle V,N\rangle\), where \(N\) is the normal field.
			</li>
			<li>
			Second, we move \(S\) by the mean curvature equation which is expressed as a LSE with \(v=div (N)\).
			</li>
			<li>
			Finally, we deform \(g\) into a second function \(h\) using a LSE with \(v=-(h-f)\). 
			</li>
		</ul>
		</p>
	</section>

	<section id="results">
		<h2>Results</h2>
		<hr>

		<div>
			<div class="col-2 text-center">
				<h3>Vector Field: Bob</h3>
				<hr>

				<figure>
					<video class="centered" width="100%" autoplay muted loop playsinline>
						<source src="assets/bob_vector_720.mp4" type="video/mp4">
						Your browser does not support the video tag.
					</video>
				</figure>
			</div>

			<div class="col-2 text-center">
				<h3>Vector Field: Spot</h3>
				<hr>

				<figure>
					<video class="centered" width="100%" autoplay muted loop playsinline>
						<source src="assets/spot_vector_720.mp4" type="video/mp4">
						Your browser does not support the video tag.
					</video>
				</figure>
			</div>
		</div>

		<div>
			<div class="col-2 text-center">
				<h3>Smoothing: Bunny</h3>
				<hr>

				<figure>
					<video class="centered" width="100%" autoplay muted loop playsinline>
						<source src="assets/bunny_curvature_720.mp4" type="video/mp4">
						Your browser does not support the video tag.
					</video>
				</figure>
			</div>

			<div class="col-2 text-center">
				<h3>Smoothing: Dumbbell</h3>
				<hr>

				<figure>
					<video class="centered" width="100%" autoplay muted loop playsinline>
						<source src="assets/dumbbell_720.mp4" type="video/mp4">
						Your browser does not support the video tag.
					</video>
				</figure>
			</div>
		</div>

		<div>
			<div class="col-2 text-center">
				<h3>Interpolation: Torus -> Bob</h3>
				<hr>

				<figure>
					<video class="centered" width="100%" autoplay muted loop playsinline>
						<source src="assets/bob_torus_720.mp4" type="video/mp4">
						Your browser does not support the video tag.
					</video>
				</figure>
			</div>

			<div class="col-2 text-center">
				<h3>Interpolation: Spot -> Bob</h3>
				<hr>

				<figure>
					<video class="centered" width="100%" autoplay muted loop playsinline>
						<source src="assets/spot_bob_720.mp4" type="video/mp4">
						Your browser does not support the video tag.
					</video>
				</figure>
			</div>
		</div>

		<div>
			<div class="col-2 text-center">
				<h3>Interpolation: Spot -> Bob</h3>
				<hr>

				<figure>
					<video class="centered" width="100%" autoplay muted loop playsinline>
						<source src="assets/spot_torus_up_720.mp4" type="video/mp4">
						Your browser does not support the video tag.
					</video>
				</figure>
			</div>

			<div class="col-2 text-center">
				<h3>Interpolation: Falcon -> Witch</h3>
				<hr>

				<figure>
					<video class="centered" width="100%" autoplay muted loop playsinline>
						<source src="assets/falcon_witch_720.mp4" type="video/mp4">
						Your browser does not support the video tag.
					</video>
				</figure>
			</div>
		</div>
	</section>

	<section id="paper">
		<h2>Paper</h2>
		<hr>
		<div class="flex-row">
			<div style="box-sizing: border-box; padding: 16px; margin: auto;">
				<a href="https://visgraf.impa.br/papers/i4d-iccv2023-reb.pdf"><img class="screenshot" src="assets/paper-thumbnail.png"></a>
			</div>
			<div style="width: 60%">
				<p><b>Neural Implicit Surfaces Evolution</b></p>
				<p>Tiago Novello, Vinícius da Silva, Guilherme Schardong, Luiz Schirmer, Hélio Lopes and Luiz Velho</p>

				<div><span class="material-icons"> description </span><a href="https://visgraf.impa.br/papers/i4d-iccv2023-reb.pdf"> Paper preprint (PDF)</a></div>
				<!--<div><span class="material-icons"> description </span><a href="https://arxiv.org/abs/2201.09636"> arXiv version</a></div>-->
				<div><span class="material-icons"> insert_comment </span><a href="assets/novello2023neural.bib"> BibTeX</a></div>
				<div><span class="material-icons"> videocam </span><a href="https://youtu.be/8NqwLkhaRBU"> Video</a></div>

				<p>Please send feedback and questions to <a href="https://sites.google.com/site/tiagonovellodebrito">Tiago Novello</a>.</p>
			</div>
		</div>
	</section>

	<section id="bibtex">
		<h2>Citation</h2>
		<hr>
		<pre style="background-color:#121212;"><code>@article{novello2022neural,
	title = {Neural Implicit Surfaces Evolution},
	author = {Novello, Tiago and da Silva, Vin\'icius and Schardong, Guilherme and Schirmer,
		Luiz and Lopes, H\'elio and Velho, Luiz},
	booktitle={Proceedings of the IEEE/CVF international conference on computer vision},
	year = {2023}
>>>>>>> 27d67fb0
}

</code></pre>
    </section>

    <section id="acknowledgements">
        <h2>Acknowledgements</h2>
        <hr>
        <div class="row">
            <p>
            We would like to thank
            <a href="https://tovacinni.github.io">Towaki Takikawa</a>,
            <a href="https://joeylitalien.github.io">Joey Litalien</a>,
            <a href="https://kangxue.org/">Kangxue Yin</a>,
            <a href="https://scholar.google.de/citations?user=rFd-DiAAAAAJ">Karsten Kreis</a>,
            <a href="https://research.nvidia.com/person/charles-loop">Charles Loop</a>,
            <a href="http://www.cim.mcgill.ca/~derek/">Derek Nowrouzezahrai</a>,
            <a href="https://www.cs.toronto.edu/~jacobson/">Alec Jacobson</a>,
            <a href="https://casual-effects.com/">Morgan McGuire</a> and
            <a href="https://www.cs.toronto.edu/~fidler/">Sanja Fidler</a>
            for licensing the code of the paper <a href="https://nv-tlabs.github.io/nglod/">Neural Geometric Level of Detail:
                Real-time Rendering with Implicit 3D Surfaces</a> and project page under the <a href=https://opensource.org/licenses/MIT>MIT License</a>. This website is based on that page.
            <br/>
            <br/>
            <em>We also thank the <a href="https://graphics.stanford.edu">Stanford Computer Graphics Laboratory</a> for the Bunny, Dragon, Armadillo, and Happy Buddha, acquired through the <a href="http://graphics.stanford.edu/data/3Dscanrep/">Stanford 3D scan repository</a>.
            </p>
        </div>
    </section>
</div>
</body>

</html><|MERGE_RESOLUTION|>--- conflicted
+++ resolved
@@ -5,10 +5,9 @@
 
 <link href='https://fonts.googleapis.com/css?family=Titillium+Web:400,600,400italic,600italic,300,300italic' rel='stylesheet' type='text/css'>
 <head>
-<<<<<<< HEAD
-    <title>Neural Implicit Surfaces in Higher Dimension</title>
-    <meta property="og:description" content="Neural Implicit Surfaces in Higher Dimension"/>
-    <meta property="og:image" itemprop="image" content="https://dsilvavinicius.github.io/neural_implicit_surfaces_in_higher_dimension/assets/representative.jpg">
+    <title>Neural Implicit Surface Evolution</title>
+    <meta property="og:description" content="Neural Implicit Surface Evolution"/>
+    <meta property="og:image" itemprop="image" content="https://dsilvavinicius.github.io/nise/assets/representative.jpg">
     <link href="https://fonts.googleapis.com/css2?family=Material+Icons" rel="stylesheet">
     <link rel='stylesheet' type='text/css' href='styles.css'/>
 
@@ -17,19 +16,6 @@
     <meta name="twitter:title" content="Neural Implicit Surface Evolution">
     <meta name="twitter:description" content="A new paper which uses differential equations to introduce a time dimension for Neural Implicits, allowing animation.">
     <meta name="twitter:image" content="https://dsilvavinicius.github.io/nise/assets/representative.jpg">
-=======
-	<title>Neural Implicit Surface Evolution</title>
-	<meta property="og:description" content="Neural Implicit Surface Evolution"/>
-	<meta property="og:image" itemprop="image" content="https://dsilvavinicius.github.io/nise/assets/representative.jpg">
-	<link href="https://fonts.googleapis.com/css2?family=Material+Icons" rel="stylesheet">
-	<link rel='stylesheet' type='text/css' href='styles.css'/>
-
-	<meta name="twitter:card" content="summary_large_image">
-	<meta name="twitter:creator" content="@dsilvavinicius">
-	<meta name="twitter:title" content="Neural Implicit Surface Evolution">
-	<meta name="twitter:description" content="A new paper which uses differential equations to introduce a time dimension for Neural Implicits, allowing animation.">
-	<meta name="twitter:image" content="https://dsilvavinicius.github.io/nise/assets/representative.jpg">
->>>>>>> 27d67fb0
 </head>
 
 <script src="https://cdn.mathjax.org/mathjax/latest/MathJax.js?config=TeX-AMS-MML_HTMLorMML" type="text/javascript"></script>
@@ -52,12 +38,23 @@
             <div class="col-3 text-center"><a href="https://lvelho.impa.br">Luiz Velho</a><sup>1</sup></div>
         </div>
 
-        <div class="affil-row">
-            <div class="col-4 text-center"><sup>1</sup>IMPA</div>
-            <div class="col-4 text-center"><sup>2</sup>PUC-Rio</div>
-            <div class="col-4 text-center"><sup>3</sup>University of Coimbra</div>
-            <div class="col-4 text-center"><sup>4</sup>Unisinos</div>
-        </div>
+        <div style="clear: both">
+            <div class="paper-btn-parent">
+                <a class="paper-btn" href="https://visgraf.impa.br/papers/i4d-iccv2023-reb.pdf">
+                    <span class="material-icons"> description </span>
+                    Paper and supplementary
+                </a>
+                <a class="paper-btn" href="https://youtu.be/8NqwLkhaRBU">
+                    <span class="material-icons"> videocam </span>
+                    Video
+                </a>
+                <a class="paper-btn" href="https://dsilvavinicius.github.io/nise">
+                    <span class="material-icons"> code </span>
+                    Code (Soon)
+                </a>
+            </div>
+        </div>
+    </div>
 
         <div style="clear: both">
             <div class="paper-btn-parent">
@@ -211,7 +208,6 @@
             </div>
         </div>
 
-<<<<<<< HEAD
         <div>
             <div class="col-2 text-center">
                 <h3>Smoothing: Bunny</h3>
@@ -321,269 +317,6 @@
         Luiz and Lopes, H\'elio and Velho, Luiz},
     booktitle={Proceedings of the IEEE/CVF international conference on computer vision},
     year = {2023}
-=======
-		<div style="clear: both">
-			<div class="paper-btn-parent">
-				<a class="paper-btn" href="https://visgraf.impa.br/papers/i4d-iccv2023-reb.pdf">
-					<span class="material-icons"> description </span>
-					Paper and supplementary
-				</a>
-				<a class="paper-btn" href="https://youtu.be/8NqwLkhaRBU">
-					<span class="material-icons"> videocam </span>
-					Video
-				</a>
-				<a class="paper-btn" href="https://dsilvavinicius.github.io/nise">
-					<span class="material-icons"> code </span>
-					Code (Soon)
-				</a>
-			</div>
-		</div>
-	</div>
-
-	<section id="teaser-videos">
-		<!--
-		<figure style="width: 33%; float: left">
-			<p class="caption_bold">
-				Coarse
-			</p>
-		</figure>
-
-		<figure style="width: 33%; float: left">
-			<p class="caption_bold">
-				Neural Implicit Normal Mapping
-			</p>
-		</figure>
-
-		<figure style="width: 33%; float: left">
-			<p class="caption_bold">
-				Baseline
-			</p>
-		</figure>
-		-->
-
-		<figure style="width: 100%; float: left">
-			<video class="centered" width="100%" autoplay muted loop playsinline>
-				<source src="assets/teaser_720.mp4" type="video/mp4">
-				Your browser does not support the video tag.
-			</video>
-		</figure>
-
-		<figure style="width: 100%; float: left">
-			<p class="caption_justify">
-				Neural implicit surface evolutions using our method: interpolation between implicit surfaces, 
-				deformation driven by vector fields, and smoothing using the mean curvature equation.
-			</p>
-		</figure>
-	</section>
-
-	<section id="news">
-		<h2>News</h2>
-		<hr>
-		<div class="row">
-			<div><span class="material-icons"> description </span> [Jul 14th 2023] Paper accepted to #ICCV23.
-			<blockquote class="twitter-tweet" data-theme="dark"><p lang="en" dir="ltr">📢New ICCV Paper: Neural Surface Evolution!📢<br>Do you want to evolve your implicit surface using the Level Set equation without any supervision at the boundary conditions or using discretized methods such as FEM? Follow the 🧵 (rendering powered by <a href="https://twitter.com/nvidiaomniverse?ref_src=twsrc%5Etfw">@nvidiaomniverse</a>). <a href="https://t.co/sofIf7pqpI">pic.twitter.com/sofIf7pqpI</a></p>&mdash; Vinícius da Silva (@dsilvavinicius) <a href="https://twitter.com/dsilvavinicius/status/1679991981718609925?ref_src=twsrc%5Etfw">July 14, 2023</a></blockquote> <script async src="https://platform.twitter.com/widgets.js" charset="utf-8"></script></div>
-			<div><span class="material-icons"> description </span> [Jul 20th 2023] Page online.</div>
-		</div>
-	</section>
-
-	<section id="abstract"/>
-		<h2>Abstract</h2>
-		<hr>
-		<p>
-			This work investigates the use of smooth neural networks for modeling dynamic variations of implicit surfaces under the <b>level set equation (LSE)</b>. For this, it extends the representation of neural implicit surfaces to the space-time \(R^3\!\!\times\! R\), which opens up mechanisms for <b>continuous</b> geometric transformations. Examples include evolving an initial surface towards general vector fields, smoothing and sharpening using the mean curvature equation, and interpolations of initial conditions.
-
-			The network training considers two constraints. A <i>data</i> term is responsible for fitting the initial condition to the corresponding time instant, usually \(R^3\!\! \times\! \{0\}\). Then, a <i>LSE</i> term forces the network to approximate the underlying geometric evolution given by the LSE, <b>without any supervision</b>.
-			The network can also be <b>initialized based on previously trained initial conditions</b> resulting in faster convergence when compared with the standard approach.
-		</p>
-	</section>
-
-	<section id="overview"/>
-		<h2>Overview</h2>
-		<hr>
-		<p>	
-		Let \(g:R^3\rightarrow R\) be a <i>neural implicit function</i> (coord-based neural network) 
-		approximating the signed distance function of a given surface \(S\).
-		<br>
-		<br>
-		This work investigates the extension of the domain of \(g\) to the <i>space-time</i> \(R^3\times R\), 
-		encoding the evolution of \(g\) as a higher-dimensional function \(f:R^3\times R \to R\).
-		The resulting animation is governed by the <i>level set equation</i> (LSE) 
-		\(\frac{\partial f}{\partial t}=v|{\nabla f}|\), 
-		which encodes the propagation of the level sets \(S_t\) of \(f(\cdot, t)\) towards their normals with speed \(v\). 
-		The choice of the function \(v\) depends on the underlying geometric model.
-
-		<br>
-		<br>
-
-		We propose representing this implicit evolution by a (coord-based) neural network \(f_\theta:R^3\times R\to R\) 
-		and define the following loss functional to train \(f_\theta\) to approximate a solution to the LSE problem:
-		<br>
-		<p font-size="12px">
-		\(L(\theta)\!=\!\!\!\!\!
-		\int\limits_{R^3\times {0}}\!\!\!\left(f_\theta\!-\!g\right)^2 dx+\!\!\!\!\!\!\!
-		\int\limits_{R^3\times (a,b)}\!\!\!\!\!\!\big(\frac{\partial f_\theta}{\partial t}\!-\!v|{\nabla f_\theta}|\big)^2 dx dt\).
-		</p>
-
-		<br>
-		<br>
-		We present three examples of neural implicit evolution using the LSE. 
-		For this, we only need to define the function \(v\) for each example:
-		<br>
-		<ul>
-			<li>
-			First, we consider moving the surface \(S\) towards a vector field \(V:R^3\to R^3\), 
-			in this case, \(v=\langle V,N\rangle\), where \(N\) is the normal field.
-			</li>
-			<li>
-			Second, we move \(S\) by the mean curvature equation which is expressed as a LSE with \(v=div (N)\).
-			</li>
-			<li>
-			Finally, we deform \(g\) into a second function \(h\) using a LSE with \(v=-(h-f)\). 
-			</li>
-		</ul>
-		</p>
-	</section>
-
-	<section id="results">
-		<h2>Results</h2>
-		<hr>
-
-		<div>
-			<div class="col-2 text-center">
-				<h3>Vector Field: Bob</h3>
-				<hr>
-
-				<figure>
-					<video class="centered" width="100%" autoplay muted loop playsinline>
-						<source src="assets/bob_vector_720.mp4" type="video/mp4">
-						Your browser does not support the video tag.
-					</video>
-				</figure>
-			</div>
-
-			<div class="col-2 text-center">
-				<h3>Vector Field: Spot</h3>
-				<hr>
-
-				<figure>
-					<video class="centered" width="100%" autoplay muted loop playsinline>
-						<source src="assets/spot_vector_720.mp4" type="video/mp4">
-						Your browser does not support the video tag.
-					</video>
-				</figure>
-			</div>
-		</div>
-
-		<div>
-			<div class="col-2 text-center">
-				<h3>Smoothing: Bunny</h3>
-				<hr>
-
-				<figure>
-					<video class="centered" width="100%" autoplay muted loop playsinline>
-						<source src="assets/bunny_curvature_720.mp4" type="video/mp4">
-						Your browser does not support the video tag.
-					</video>
-				</figure>
-			</div>
-
-			<div class="col-2 text-center">
-				<h3>Smoothing: Dumbbell</h3>
-				<hr>
-
-				<figure>
-					<video class="centered" width="100%" autoplay muted loop playsinline>
-						<source src="assets/dumbbell_720.mp4" type="video/mp4">
-						Your browser does not support the video tag.
-					</video>
-				</figure>
-			</div>
-		</div>
-
-		<div>
-			<div class="col-2 text-center">
-				<h3>Interpolation: Torus -> Bob</h3>
-				<hr>
-
-				<figure>
-					<video class="centered" width="100%" autoplay muted loop playsinline>
-						<source src="assets/bob_torus_720.mp4" type="video/mp4">
-						Your browser does not support the video tag.
-					</video>
-				</figure>
-			</div>
-
-			<div class="col-2 text-center">
-				<h3>Interpolation: Spot -> Bob</h3>
-				<hr>
-
-				<figure>
-					<video class="centered" width="100%" autoplay muted loop playsinline>
-						<source src="assets/spot_bob_720.mp4" type="video/mp4">
-						Your browser does not support the video tag.
-					</video>
-				</figure>
-			</div>
-		</div>
-
-		<div>
-			<div class="col-2 text-center">
-				<h3>Interpolation: Spot -> Bob</h3>
-				<hr>
-
-				<figure>
-					<video class="centered" width="100%" autoplay muted loop playsinline>
-						<source src="assets/spot_torus_up_720.mp4" type="video/mp4">
-						Your browser does not support the video tag.
-					</video>
-				</figure>
-			</div>
-
-			<div class="col-2 text-center">
-				<h3>Interpolation: Falcon -> Witch</h3>
-				<hr>
-
-				<figure>
-					<video class="centered" width="100%" autoplay muted loop playsinline>
-						<source src="assets/falcon_witch_720.mp4" type="video/mp4">
-						Your browser does not support the video tag.
-					</video>
-				</figure>
-			</div>
-		</div>
-	</section>
-
-	<section id="paper">
-		<h2>Paper</h2>
-		<hr>
-		<div class="flex-row">
-			<div style="box-sizing: border-box; padding: 16px; margin: auto;">
-				<a href="https://visgraf.impa.br/papers/i4d-iccv2023-reb.pdf"><img class="screenshot" src="assets/paper-thumbnail.png"></a>
-			</div>
-			<div style="width: 60%">
-				<p><b>Neural Implicit Surfaces Evolution</b></p>
-				<p>Tiago Novello, Vinícius da Silva, Guilherme Schardong, Luiz Schirmer, Hélio Lopes and Luiz Velho</p>
-
-				<div><span class="material-icons"> description </span><a href="https://visgraf.impa.br/papers/i4d-iccv2023-reb.pdf"> Paper preprint (PDF)</a></div>
-				<!--<div><span class="material-icons"> description </span><a href="https://arxiv.org/abs/2201.09636"> arXiv version</a></div>-->
-				<div><span class="material-icons"> insert_comment </span><a href="assets/novello2023neural.bib"> BibTeX</a></div>
-				<div><span class="material-icons"> videocam </span><a href="https://youtu.be/8NqwLkhaRBU"> Video</a></div>
-
-				<p>Please send feedback and questions to <a href="https://sites.google.com/site/tiagonovellodebrito">Tiago Novello</a>.</p>
-			</div>
-		</div>
-	</section>
-
-	<section id="bibtex">
-		<h2>Citation</h2>
-		<hr>
-		<pre style="background-color:#121212;"><code>@article{novello2022neural,
-	title = {Neural Implicit Surfaces Evolution},
-	author = {Novello, Tiago and da Silva, Vin\'icius and Schardong, Guilherme and Schirmer,
-		Luiz and Lopes, H\'elio and Velho, Luiz},
-	booktitle={Proceedings of the IEEE/CVF international conference on computer vision},
-	year = {2023}
->>>>>>> 27d67fb0
 }
 
 </code></pre>
